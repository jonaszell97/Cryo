# Cryo

<<<<<<< HEAD
Cryo is a persistence library for Swift apps. Out-of-the-box, it supports persistence with UserDefaults, NSUbiquitousKeyValueStore, Documents, and CloudKit.

Custom adaptors for other persistence backends can be defined by conforming to the `CryoAdaptor` protocol. 

## Documentation

Cryo is still in a pre-release alpha. Documentation will be added once the API stabilizes.
=======
Cryo is a persistence library for Swift apps using Swift Concurrency. It provides a unified API for `UserDefaults`, `NSUbiquitousKeyValueStore`, local and iCloud document storage, as well as CloudKit.

## Installation

Cryo can be added as a dependency in your project using Swift Package Manager.

```swift
// ...
dependencies: [
    .package(url: "https://github.com/jonaszell97/Cryo.git", from: "0.1.0"),
],
// ...
```

## Documentation

You can find the documentation for this package [here](https://cryo.jonaszell.dev).
>>>>>>> 022f9e3a
<|MERGE_RESOLUTION|>--- conflicted
+++ resolved
@@ -1,14 +1,5 @@
 # Cryo
 
-<<<<<<< HEAD
-Cryo is a persistence library for Swift apps. Out-of-the-box, it supports persistence with UserDefaults, NSUbiquitousKeyValueStore, Documents, and CloudKit.
-
-Custom adaptors for other persistence backends can be defined by conforming to the `CryoAdaptor` protocol. 
-
-## Documentation
-
-Cryo is still in a pre-release alpha. Documentation will be added once the API stabilizes.
-=======
 Cryo is a persistence library for Swift apps using Swift Concurrency. It provides a unified API for `UserDefaults`, `NSUbiquitousKeyValueStore`, local and iCloud document storage, as well as CloudKit.
 
 ## Installation
@@ -25,5 +16,4 @@
 
 ## Documentation
 
-You can find the documentation for this package [here](https://cryo.jonaszell.dev).
->>>>>>> 022f9e3a
+You can find the documentation for this package [here](https://cryo.jonaszell.dev).